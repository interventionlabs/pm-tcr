--- conflicted
+++ resolved
@@ -1,6 +1,6 @@
 # AdChainRegistry
 
-![alt text](https://github.com/mzeitlin8/AdChainRegistry/blob/indefiniteListing/Registry.png)
+![alt text](https://github.com/mzeitlin8/AdChainRegistry/blob/master/Registry.png)
 
 
 ## Application Process
@@ -32,32 +32,13 @@
 
 1.  Once a domain is whitelisted, it can be re challenged at any time. To challenge a domain already on the whitelist, a challenger calls ```challenge()``` and puts down a deposit of adToken to match the current minDeposit parameter.
 
-<<<<<<< HEAD
 2. If a whitelisted domain is challenged and does not have enough tokens deposited into the contract (ie a whitelist's current deposit is less than the minDeposit parameter), then the domain is automatically removed from the whitelist.
 
-=======
-1.  When publisher calls ```apply()``` if they are already on the whitelist or have ever been on the whitelist, the behavior       is slightly different. It can be called regardless of whether the current listing is expired or not, and it has two 
-    advantages for the publisher - it allows a publisher's locked deposit to be used towards the renewal's deposit before the     listing has expired, and it allows a publisher to stack another whitelist listing on top of their current one that can be 
-    activated as soon as the current expires.
-    
-2.  A publisher can only have one renew application / not activated renewal at once that extends their listing.  This  
-    can be checked with ```hasRenewal()```.
->>>>>>> a0e451d9
 
 
 ## Publisher Interface
 
-<<<<<<< HEAD
 1.  Deposit() - if the minDeposit amount is reparametrized to a higher value, then owners of whitelisted domains can increase their deposit in order to avoid being automatically removed from the whitelist in the event that their domain is challenged.
-=======
-4.  The publisher activates their renewal after the current whitelist period is over by calling ```activateRenewal()```,
-    meaning their registry data is now updated - they can now call ```apply()``` again, or withdraw their newly unlocked
-    tokens through ```claimDeposit()```.  
-
-5.  Even if ```activateRenewal()``` has not been called yet, ```isVerified()``` will still return true until the end of
-    both the current whitelist period and the renewal period so that the publisher will stay on the whitelist through the
-    transition, regardless of how quick they are to call ```activateRenewal()```.
->>>>>>> a0e451d9
 
 2.  Withdraw() - if the minDeposit amount is reparametrized to a lower value, then the owners of a whitelisted domain can withdraw unlocked tokens. Tokens locked in a challenge may not be withdrawn.
 
@@ -73,9 +54,7 @@
     to claim a portion of the loser's (either the applicant's or the challenger's) deposit proportional to the amount of
     AdToken they contributed to the vote.
 
-3.  Since the tokens can only be distributed in integer values, there may be a decimal amount of tokens that the voter
-    cannot recieve.  This decimal amount is saved for each vote by the registry, creating a pool of leftover tokens that
-    the winner (either the challenger or the applicant) can withdraw from at any time by calling ```claimExtraReward()```.
+3.  No tokens are ever lost or burned because the reward pool of tokens is repartitioned every time ```claimReward()``` is called. 
 
 
 
