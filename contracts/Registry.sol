--- conflicted
+++ resolved
@@ -1,96 +1,87 @@
-pragma solidity 0.4.11;
-import "./StandardToken.sol";
-
-contract Registry {
-
-	public address wallet;
-
-	// this will later be the parameters from the parametrizer
-	public uint expTime;
-	public uint applyCost;
-	public uint challengeTime;
-
-	struct Publisher {
-		address owner;
-		uint time;
-		uint2 status;  // is this publisher in the whitelist or applying or already challenged etc
-	}
-
-	// status description:
-	// 0 = whitelisted, either expired or not based on time variable
-	// 1 = new applicant waiting to be challenged
-	// 2 = already been challenged
-	// this can possibly just be a bool later
-	
-	mapping(bytes32 => Publisher) public domainMap;
-
-	function Registry(address _token) {
-		// set parameters somehow
-		StandardToken token = StandardToken(_token);
-	}
-
-	function add(bytes32 _domainHash) private {
-		domainMap[domainHash].time = now + expTime;
-		domainMap[domainHash].status = 0;
-	}
-
-	function isVerified(string _domain) returns (bool) {
-		bytes32 domainHash = sha3(_domain);
-		if (domainMap[domainHash].time < now && domainMap[domainHash].status != 0) {
-			return false;
-		}
-		else {
-			return true;
-		}
-	}
-
-	function apply(string _domain) {
-		require(token.allowance(msg.sender, this) >= applyCost);
-		token.transferFrom(msg.sender, wallet, applyCost);
-		bytes32 domainHash = sha3(_domain);
-		// if success
-		domainMap[domainHash].status = 1;
-		domainMap[domainHash].time = now + challengeTime;	
-		// trigger an event
-	}
-
-	// save challenger somewhere
-	function challenge(string _domain) {
-		require(token.allowance(msg.sender, this) >= applyCost);
-		token.transferFrom(msg.sender, wallet, applyCost);
-		bytes32 domainHash = sha3(_domain);
-		require(domainMap[domainHash].status != 2); // works for both unexpired whitelisted and new applicants
-		require(domainMap[domainHash].time < now);
-		domainMap[domainHash].status = 2;
-<<<<<<< HEAD
-		// if (callVote(domainHash, domainMap[domainHash].time) == true) {
-
-		// }
-=======
-		if (callVote(domainHash, domainMap[domainHash].time) == true) {
-			add(_domain);
-		}
-		else {
-			token.transferFrom(mwallet, msg.sender, applyCost);
-			// trigger event to notify applicant?
-		}
->>>>>>> a12c7b8a
-	}
-
-	function moveToRegistry(string _domain) {
-		bytes32 domainHash = sha3(_domain);
-		require(domainMap[domainHash].time > now);
-		require(domainMap[domainHash].status == 1);
-		add(domainHash);
-	}
-
-	// claim tokens function
-
-	function callVote(bytes32 _domainHash, uint _time) private returns (bool) {
-		// event that vote has started
-		// ??
-	}
-
-	// 
-
-}
+pragma solidity 0.4.11;
+import "./StandardToken.sol";
+
+contract Registry {
+
+	public address wallet;
+
+	// this will later be the parameters from the parametrizer
+	public uint expTime;
+	public uint applyCost;
+	public uint challengeTime;
+
+	struct Publisher {
+		address owner;
+		uint time;
+		uint2 status;  // is this publisher in the whitelist or applying or already challenged etc
+	}
+
+	// status description:
+	// 0 = whitelisted, either expired or not based on time variable
+	// 1 = new applicant waiting to be challenged
+	// 2 = already been challenged
+	// this can possibly just be a bool later
+	
+	mapping(bytes32 => Publisher) public domainMap;
+
+	function Registry(address _token) {
+		// set parameters somehow
+		StandardToken token = StandardToken(_token);
+	}
+
+	function add(bytes32 _domainHash) private {
+		domainMap[domainHash].time = now + expTime;
+		domainMap[domainHash].status = 0;
+	}
+
+	function isVerified(string _domain) returns (bool) {
+		bytes32 domainHash = sha3(_domain);
+		if (domainMap[domainHash].time < now && domainMap[domainHash].status != 0) {
+			return false;
+		}
+		else {
+			return true;
+		}
+	}
+
+	function apply(string _domain) {
+		require(token.allowance(msg.sender, this) >= applyCost);
+		token.transferFrom(msg.sender, wallet, applyCost);
+		bytes32 domainHash = sha3(_domain);
+		// if success
+		domainMap[domainHash].status = 1;
+		domainMap[domainHash].time = now + challengeTime;	
+		// trigger an event
+	}
+
+	// save challenger somewhere
+	function challenge(string _domain) {
+		require(token.allowance(msg.sender, this) >= applyCost);
+		token.transferFrom(msg.sender, wallet, applyCost);
+		bytes32 domainHash = sha3(_domain);
+		require(domainMap[domainHash].status != 2); // works for both unexpired whitelisted and new applicants
+		require(domainMap[domainHash].time < now);
+		// if success
+		domainMap[domainHash].status = 2;
+		if (callVote(domainHash, domainMap[domainHash].time) == true) {
+
+		}
+	}
+
+	function moveToRegistry(string _domain) {
+		bytes32 domainHash = sha3(_domain);
+		require(domainMap[domainHash].time > now);
+		require(domainMap[domainHash].status == 1);
+		add(domainHash);
+	}
+
+	// claim tokens function
+
+	function callVote(bytes32 _domainHash, uint _time) private returns (bool) {
+		// event that vote has started
+		// ??
+	}
+
+	// 
+
+}